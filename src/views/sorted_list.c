--- conflicted
+++ resolved
@@ -19,12 +19,8 @@
  **/
 
 #include <stdlib.h>
-<<<<<<< HEAD
-=======
-#include <assert.h>
+#include <string.h>
 #include <platform/cb_malloc.h>
->>>>>>> 13d4a251
-#include <string.h>
 #include <platform/cbassert.h>
 #include "sorted_list.h"
 
