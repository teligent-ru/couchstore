/* -*- Mode: C; tab-width: 4; c-basic-offset: 4; indent-tabs-mode: nil -*- */
#include "config.h"
#include <iostream>
#include <cassert>
#include <errno.h>
#include <string.h>
#include <sysexits.h>
#include <stdlib.h>
#include <unistd.h>
#include <sstream>
#include <string>

#include <libcouchstore/couch_db.h>
#include "internal.h"

// The number of bytes that is maximally needed to set the `LUA_PATH`
// environment variable. The `18` is the number of bytes of the `LUA_PATH=`
// prefix, the `/?.lua;;` postfix, plus the null-terminator.
#define LUA_PATH_MAX_SIZE (PATH_MAX + 18)

// For building against lua 5.2 and up. Also requires that lua was
// built with this define. Homebrew at least will build lua with this
// set.
#define LUA_COMPAT_ALL
// Copied from lua.hpp to allow us to use older versions of lua
// without that wrapper file.. (BTW this method is broken because
// it includes system headers within 'extern "C"' and that may not
// work very well...
extern "C" {
#include <lua.h>
#include <lualib.h>
#include <lauxlib.h>
}

#define CHECK_NULL(db) \
    if(db == nullptr) { \
        lua_pushstring(ls, "The db instance is closed"); \
        lua_error(ls); \
        return 1; \
    }

typedef union {
    struct {
        uint64_t cas;
        uint32_t exp;
        uint32_t flags;
    } fields;
    char bytes[1];
} revbuf_t;

// Wrapper function while we're fixing up the namespace
static const char *couchstore_strerror(int code) {
    return couchstore_strerror((couchstore_error_t)code);
}

extern "C" {

    static void push_db(lua_State *ls, Db *db)
    {
        Db **d = static_cast<Db **>(lua_newuserdata(ls, sizeof(Db *)));
        assert(d);
        *d = db;

        luaL_getmetatable(ls, "couch");
        lua_setmetatable(ls, -2);
    }

    static void push_docinfo(lua_State *ls, DocInfo *docinfo)
    {
        DocInfo **di = static_cast<DocInfo **>(lua_newuserdata(ls, sizeof(DocInfo *)));
        assert(di);
        *di = docinfo;
        assert(*di);

        luaL_getmetatable(ls, "docinfo");
        lua_setmetatable(ls, -2);
    }

    static DocInfo *getDocInfo(lua_State *ls)
    {
        DocInfo **d = static_cast<DocInfo **>(luaL_checkudata(ls, 1, "docinfo"));
        assert(d);
        assert(*d);
        return *d;
    }

    static int couch_open(lua_State *ls)
    {
        if (lua_gettop(ls) < 1) {
            lua_pushstring(ls, "couch.open takes at least one argument: "
                           "\"pathname\" [shouldCreate]");
            lua_error(ls);
            return 1;
        }

        const char *pathname = luaL_checkstring(ls, 1);
        uint64_t flags(0);

        if (lua_gettop(ls) > 1) {
            if (!lua_isboolean(ls, 2)) {
                lua_pushstring(ls, "Second arg must be a boolean, "
                               "true if allowed to create databases.");
                lua_error(ls);
                return 1;
            }
            flags = lua_toboolean(ls, 2) ? COUCHSTORE_OPEN_FLAG_CREATE : 0;
        }

        Db *db(NULL);

        couchstore_error_t rc = couchstore_open_db(pathname, flags, &db);
        if (rc != COUCHSTORE_SUCCESS) {
            char buf[256];
            snprintf(buf, sizeof(buf), "error opening DB: %s", couchstore_strerror(rc));
            lua_pushstring(ls, buf);
            lua_error(ls);
            return 1;
        }

        push_db(ls, db);

        return 1;
    }

    static Db *getDb(lua_State *ls)
    {
        Db **d = static_cast<Db **>(luaL_checkudata(ls, 1, "couch"));
        assert(d);
        return *d;
    }

    static void nullDb(lua_State *ls)
    {
        Db **d = static_cast<Db **>(luaL_checkudata(ls, 1, "couch"));
        *d = nullptr;
    }

    static int couch_close(lua_State *ls)
    {
        Db *db = getDb(ls);
<<<<<<< HEAD
        couchstore_error_t err = couchstore_close_file(db);
        couchstore_free_db(db);
        if (err != COUCHSTORE_SUCCESS) {
=======
        CHECK_NULL(db)

        if (couchstore_close_db(db) != COUCHSTORE_SUCCESS) {
>>>>>>> 9e90a388
            lua_pushstring(ls, "error closing database");
            lua_error(ls);
            return 1;
        }
        nullDb(ls);
        return 0;
    }

    static int couch_commit(lua_State *ls)
    {
        Db *db = getDb(ls);
        CHECK_NULL(db)

        if (couchstore_commit(db) != COUCHSTORE_SUCCESS) {
            lua_pushstring(ls, "error committing");
            lua_error(ls);
            return 1;
        }
        return 0;
    }

    static int couch_get_from_docinfo(lua_State *ls)
    {
        if (lua_gettop(ls) < 2) {
            lua_pushstring(ls, "couch:get_from_docinfo takes one argument: \"docinfo\"");
            lua_error(ls);
            return 1;
        }

        Db *db = getDb(ls);
        CHECK_NULL(db)

        Doc *doc(NULL);
        lua_remove(ls, 1);
        DocInfo *docinfo = getDocInfo(ls);
        assert(docinfo);

        int rc = couchstore_open_doc_with_docinfo(db, docinfo, &doc, 0);
        if (rc < 0) {
            char buf[256];
            couchstore_free_docinfo(docinfo);
            snprintf(buf, sizeof(buf), "error getting doc by docinfo: %s", couchstore_strerror(rc));
            lua_pushstring(ls, buf);
            lua_error(ls);
            return 1;
        }

        lua_pushlstring(ls, doc->data.buf, doc->data.size);

        couchstore_free_document(doc);

        return 1;
    }

    // couch:get(key) -> string, docinfo
    static int couch_get(lua_State *ls)
    {
        if (lua_gettop(ls) < 1) {
            lua_pushstring(ls, "couch:get takes one argument: \"key\"");
            lua_error(ls);
            return 1;
        }

        Doc *doc;
        DocInfo *docinfo;
        Db *db = getDb(ls);
        CHECK_NULL(db)

        size_t klen;
        const char *key = luaL_checklstring(ls, 2, &klen);

        int rc = couchstore_docinfo_by_id(db, key, klen, &docinfo);
        if (rc < 0) {
            char buf[256];
            snprintf(buf, sizeof(buf), "error get docinfo (key=\"%s\"): %s",
                     key, couchstore_strerror(rc));
            lua_pushstring(ls, buf);
            lua_error(ls);
            return 1;
        }

        rc = couchstore_open_doc_with_docinfo(db, docinfo, &doc, 0);
        if (rc < 0) {
            char buf[1024];
            snprintf(buf, sizeof(buf),
                     "error get doc by docinfo (key=\"%s\", bp=%llu, size=%llu): %s",
                     key, (unsigned long long) docinfo->bp,
                     (unsigned long long) docinfo->size, couchstore_strerror(rc));
            couchstore_free_docinfo(docinfo);
            lua_pushstring(ls, buf);
            lua_error(ls);
            return 1;
        }

        lua_pushlstring(ls, doc->data.buf, doc->data.size);
        push_docinfo(ls, docinfo);

        couchstore_free_document(doc);

        return 2;
    }

    // couch:truncate(length)
    static int couch_truncate(lua_State *ls)
    {
        if (lua_gettop(ls) < 1) {
            lua_pushstring(ls, "couch:truncate takes one argument: length");
            lua_error(ls);
            return 1;
        }

        Db *db = getDb(ls);
        CHECK_NULL(db)

        int64_t arg = static_cast<int64_t>(luaL_checknumber(ls, 2));
        cs_off_t location(0);
        if (arg < 1) {
            location = db->file.pos + arg;
        } else {
            location = static_cast<cs_off_t>(arg);
        }

        const char* path = couchstore_get_db_filename(db);

        int rv = truncate(path, location);
        if (rv != 0) {
            char buf[1256];
            snprintf(buf, sizeof(buf), "error truncating DB %s to %lld: %s (%d)",
                     path, (long long) location, strerror(errno), errno);
            lua_pushstring(ls, buf);
            lua_error(ls);
            return 1;
        }

        db->file.pos = location;

        return 0;
    }

    // couch:delete(key, [rev])
    static int couch_delete(lua_State *ls)
    {
        if (lua_gettop(ls) < 1) {
            lua_pushstring(ls, "couch:delete takes at least one argument: "
                           "\"key\" [rev_seq]");
            lua_error(ls);
            return 1;
        }

        Doc doc;
        DocInfo docinfo = DOC_INFO_INITIALIZER;

        doc.id.buf = const_cast<char *>(luaL_checklstring(ls, 2, &doc.id.size));
        doc.data.size = 0;
        docinfo.id = doc.id;
        docinfo.deleted = 1;

        if (lua_gettop(ls) > 2) {
            docinfo.rev_seq = (uint64_t) luaL_checknumber(ls, 3);
        }

        Db *db = getDb(ls);
        CHECK_NULL(db)

        int rc = couchstore_save_document(db, &doc, &docinfo, 0);
        if (rc < 0) {
            char buf[256];
            snprintf(buf, sizeof(buf), "error deleting document: %s", couchstore_strerror(rc));
            lua_pushstring(ls, buf);
            lua_error(ls);
            return 1;
        }

        return 0;
    }

    class BulkData
    {
    public:
        BulkData(unsigned n) : size(n),
            docs(static_cast<Doc **>(calloc(size, sizeof(Doc *)))),
            infos(static_cast<DocInfo **>(calloc(size, sizeof(DocInfo *)))) {
            assert(docs);
            assert(infos);

            for (unsigned i = 0; i < size; ++i) {
                docs[i] = static_cast<Doc *>(calloc(1, sizeof(Doc)));
                assert(docs[i]);
                infos[i] = static_cast<DocInfo *>(calloc(1, sizeof(DocInfo)));
                assert(infos[i]);
            }
        }

        ~BulkData() {
            for (unsigned i = 0; i < size; ++i) {
                free(docs[i]);
                free(infos[i]);
            }
            free(docs);
            free(infos);
        }

        unsigned size;
        Doc **docs;
        DocInfo **infos;
    };

    static int couch_save_bulk(lua_State *ls)
    {
        if (lua_gettop(ls) < 2) {
            lua_pushstring(ls, "couch:save_bulk requires a table full of docs to save");
            lua_error(ls);
            return 1;
        }

        if (!lua_istable(ls, -1)) {
            lua_pushstring(ls, "argument must be a table.");
            lua_error(ls);
            return 1;
        }

        BulkData bs((unsigned)lua_objlen(ls, -1));

        int offset(0);
        for (lua_pushnil(ls); lua_next(ls, -2); lua_pop(ls, 1)) {

            int n = static_cast<int>(lua_objlen(ls, -1));

            if (n > 2) {
                Doc *doc(bs.docs[offset]);
                assert(doc);
                DocInfo *docinfo(bs.infos[offset]);
                assert(docinfo);
                ++offset;
                revbuf_t revbuf;
                memset(&revbuf, 0, sizeof(revbuf));

                lua_rawgeti(ls, -1, 1);
                doc->id.buf = const_cast<char *>(luaL_checklstring(ls, -1, &doc->id.size));
                lua_pop(ls, 1);

                lua_rawgeti(ls, -1, 2);
                doc->data.buf = const_cast<char *>(luaL_checklstring(ls, -1, &doc->data.size));
                docinfo->id = doc->id;
                lua_pop(ls, 1);

                lua_rawgeti(ls, -1, 3);
                docinfo->content_meta = static_cast<uint8_t>(luaL_checkint(ls, -1));
                lua_pop(ls, 1);

                if (n > 3) {
                    lua_rawgeti(ls, -1, 4);
                    docinfo->rev_seq = (uint64_t) luaL_checknumber(ls, -1);
                    lua_pop(ls, 1);
                }

                if (n > 4) {
                    lua_rawgeti(ls, -1, 5);
                    revbuf.fields.cas = (uint64_t) luaL_checknumber(ls, -1);
                    revbuf.fields.cas = ntohll(revbuf.fields.cas);
                    lua_pop(ls, 1);
                }

                if (n > 5) {
                    lua_rawgeti(ls, -1, 6);
                    revbuf.fields.exp = static_cast<uint32_t>(luaL_checklong(ls, -1));
                    revbuf.fields.exp = ntohl(revbuf.fields.exp);
                    lua_pop(ls, 1);
                }

                if (n > 6) {
                    lua_rawgeti(ls, -1, 7);
                    revbuf.fields.flags = static_cast<uint32_t>(luaL_checklong(ls, 8));
                    revbuf.fields.flags = ntohl(revbuf.fields.flags);
                    lua_pop(ls, 1);
                }

                docinfo->rev_meta.size = sizeof(revbuf);
                docinfo->rev_meta.buf = revbuf.bytes;

            }
        }

        Db *db = getDb(ls);
        CHECK_NULL(db)

        int rc = couchstore_save_documents(db, bs.docs, bs.infos,
                                           bs.size, COMPRESS_DOC_BODIES);
        if (rc < 0) {
            char buf[256];
            snprintf(buf, sizeof(buf), "error storing document: %s", couchstore_strerror(rc));
            lua_pushstring(ls, buf);
            lua_error(ls);
            return 1;
        }

        return 0;
    }

    // couch:save(key, value, content_meta, [rev_seq], [cas], [exp], [flags]
    static int couch_save(lua_State *ls)
    {

        if (lua_gettop(ls) < 4) {
            lua_pushstring(ls, "couch:save takes at least three arguments: "
                           "\"key\" \"value\" meta_flags [rev_seq] [cas] [exp] [flags]");
            lua_error(ls);
            return 1;
        }

        Doc doc;
        DocInfo docinfo = DOC_INFO_INITIALIZER;

        revbuf_t revbuf;
        memset(&revbuf, 0, sizeof(revbuf));

        // These really should be const char*
        doc.id.buf = const_cast<char *>(luaL_checklstring(ls, 2, &doc.id.size));
        doc.data.buf = const_cast<char *>(luaL_checklstring(ls, 3, &doc.data.size));
        docinfo.id = doc.id;

        docinfo.content_meta = static_cast<uint8_t>(luaL_checkint(ls, 4));

        if (lua_gettop(ls) > 4) {
            docinfo.rev_seq = (uint64_t) luaL_checknumber(ls, 5);
        }

        if (lua_gettop(ls) > 5) {
            revbuf.fields.cas = (uint64_t) luaL_checknumber(ls, 6);
            revbuf.fields.cas = ntohll(revbuf.fields.cas);
        }

        if (lua_gettop(ls) > 6) {
            revbuf.fields.exp = static_cast<uint32_t>(luaL_checklong(ls, 7));
            revbuf.fields.exp = ntohl(revbuf.fields.exp);
        }

        if (lua_gettop(ls) > 7) {
            revbuf.fields.flags = static_cast<uint32_t>(luaL_checklong(ls, 8));
            revbuf.fields.flags = ntohl(revbuf.fields.flags);
        }

        docinfo.rev_meta.size = sizeof(revbuf);
        docinfo.rev_meta.buf = revbuf.bytes;

        Db *db = getDb(ls);
        CHECK_NULL(db)

        int rc = couchstore_save_document(db, &doc, &docinfo,
                                          COMPRESS_DOC_BODIES);
        if (rc < 0) {
            char buf[256];
            snprintf(buf, sizeof(buf), "error storing document: %s", couchstore_strerror(rc));
            lua_pushstring(ls, buf);
            lua_error(ls);
            return 1;
        }

        return 0;
    }

    static int couch_save_local(lua_State *ls)
    {
        if (lua_gettop(ls) < 3) {
            lua_pushstring(ls, "couch:save_local takes two arguments: "
                           "\"key\" \"value\"");
            lua_error(ls);
            return 1;
        }

        LocalDoc doc;
        doc.id.buf = const_cast<char *>(luaL_checklstring(ls, 2, &doc.id.size));
        doc.json.buf = const_cast<char *>(luaL_checklstring(ls, 3, &doc.json.size));
        doc.deleted = 0;

        Db *db = getDb(ls);
        CHECK_NULL(db)

        int rc = couchstore_save_local_document(db, &doc);
        if (rc < 0) {
            char buf[256];
            snprintf(buf, sizeof(buf), "error storing local document: %s",
                     couchstore_strerror(rc));
            lua_pushstring(ls, buf);
            lua_error(ls);
            return 1;
        }
        return 0;
    }

    static int couch_delete_local(lua_State *ls)
    {
        if (lua_gettop(ls) < 2) {
            lua_pushstring(ls, "couch:delete_local takes one argument: \"key\"");
            lua_error(ls);
            return 1;
        }

        LocalDoc doc;
        doc.id.buf = const_cast<char *>(luaL_checklstring(ls, 2, &doc.id.size));
        doc.json.size = 0;
        doc.deleted = 1;

        Db *db = getDb(ls);
        CHECK_NULL(db)

        int rc = couchstore_save_local_document(db, &doc);
        if (rc < 0) {
            char buf[256];
            snprintf(buf, sizeof(buf), "error deleting local document: %s",
                     couchstore_strerror(rc));
            lua_pushstring(ls, buf);
            lua_error(ls);
            return 1;
        }
        return 0;
    }

    // couch:get_local(key) -> val
    static int couch_get_local(lua_State *ls)
    {
        if (lua_gettop(ls) < 1) {
            lua_pushstring(ls, "couch:get_local takes one argument: \"key\"");
            lua_error(ls);
            return 1;
        }

        LocalDoc *doc;
        Db *db = getDb(ls);
        CHECK_NULL(db)

        size_t klen;
        // Should be const :/
        const char *key = luaL_checklstring(ls, 2, &klen);

        int rc = couchstore_open_local_document(db, static_cast<const void*>(key), klen, &doc);
        if (rc < 0) {
            char buf[256];
            snprintf(buf, sizeof(buf), "error getting local doc: %s",
                     couchstore_strerror(rc));
            lua_pushstring(ls, buf);
            lua_error(ls);
            return 1;
        }

        lua_pushlstring(ls, doc->json.buf, doc->json.size);

        couchstore_free_local_document(doc);

        return 1;
    }

    class ChangesState
    {
    public:
        ChangesState(lua_State *s, const char *f) : ls(s), fun_name(f) {
            assert(lua_isfunction(ls, -1));
            lua_setfield(ls, LUA_REGISTRYINDEX, fun_name);
        }

        ~ChangesState() {
            lua_pushnil(ls);
            lua_setfield(ls, LUA_REGISTRYINDEX, fun_name);
        }

        void invoke(DocInfo *di) {
            lua_getfield(ls, LUA_REGISTRYINDEX, fun_name);
            push_docinfo(ls, di);
            if (lua_pcall(ls, 1, 0, 0) != 0) {
                // Not *exactly* sure what to do here.
                std::cerr << "Error running function: "
                          << lua_tostring(ls, -1) << std::endl;
            }
        }

    private:
        lua_State *ls;
        const char *fun_name;
    };

    static int couch_changes_each(Db *, DocInfo *di, void *ctx)
    {
        ChangesState *st(static_cast<ChangesState *>(ctx));
        st->invoke(di);
        return 1;
    }

    static int couch_func_id(0);

    // db:changes(since, options, function(docinfo) something end)
    static int couch_changes(lua_State *ls)
    {
        if (lua_gettop(ls) < 4) {
            lua_pushstring(ls, "couch:changes takes three arguments: "
                           "rev_seq, options, function(docinfo)...");
            lua_error(ls);
            return 1;
        }

        Db *db = getDb(ls);
        CHECK_NULL(db)

        uint64_t since((uint64_t)luaL_checknumber(ls, 2));
        couchstore_docinfos_options options((uint64_t)luaL_checknumber(ls, 3));

        if (!lua_isfunction(ls, 4)) {
            lua_pushstring(ls, "I need a function to iterate over.");
            lua_error(ls);
            return 1;
        }

        char fun_buf[64];
        snprintf(fun_buf, sizeof(fun_buf), "couch_fun_%d", ++couch_func_id);
        ChangesState changes_state(ls, fun_buf);

        int rc = couchstore_changes_since(db, since, options,
                                          couch_changes_each, &changes_state);
        if (rc != 0) {
            char buf[128];
            snprintf(buf, sizeof(buf), "error iterating: %s", couchstore_strerror(rc));
            lua_pushstring(ls, buf);
            lua_error(ls);
            return 1;
        }

        return 0;
    }

    static int couch_gc(lua_State *ls) {
        Db *db = getDb(ls);
        if(db != nullptr) {
            couchstore_close_db(db);
            nullDb(ls);
        }
        return 1;
    }

    static const luaL_Reg couch_funcs[] = {
        {"open", couch_open},
        {NULL, NULL}
    };

    static const luaL_Reg couch_methods[] = {
        {"save", couch_save},
        {"save_bulk", couch_save_bulk},
        {"delete", couch_delete},
        {"get", couch_get},
        {"get_from_docinfo", couch_get_from_docinfo},
        {"changes", couch_changes},
        {"save_local", couch_save_local},
        {"delete_local", couch_delete_local},
        {"get_local", couch_get_local},
        {"commit", couch_commit},
        {"close", couch_close},
        {"truncate", couch_truncate},
        {"__gc", couch_gc},
        {NULL, NULL}
    };

    static int docinfo_id(lua_State *ls)
    {
        DocInfo *di = getDocInfo(ls);
        lua_pushlstring(ls, di->id.buf, di->id.size);
        return 1;
    }

    static int docinfo_db_seq(lua_State *ls)
    {
        DocInfo *di = getDocInfo(ls);
        lua_pushnumber(ls, di->db_seq);
        return 1;
    }

    static int docinfo_rev_seq(lua_State *ls)
    {
        DocInfo *di = getDocInfo(ls);
        lua_pushnumber(ls, di->rev_seq);
        return 1;
    }

    static int docinfo_deleted(lua_State *ls)
    {
        DocInfo *di = getDocInfo(ls);
        lua_pushinteger(ls, di->deleted);
        return 1;
    }

    static int docinfo_content_meta(lua_State *ls)
    {
        DocInfo *di = getDocInfo(ls);
        lua_pushinteger(ls, di->content_meta);
        return 1;
    }

    static int docinfo_len(lua_State *ls)
    {
        DocInfo *di = getDocInfo(ls);
        lua_pushinteger(ls, di->size);
        return 1;
    }

    static int docinfo_cas(lua_State *ls)
    {
        DocInfo *di = getDocInfo(ls);
        if (di->rev_meta.size >= sizeof(revbuf_t)) {
            revbuf_t *rbt(reinterpret_cast<revbuf_t *>(di->rev_meta.buf));
            lua_pushnumber(ls, ntohll(rbt->fields.cas));
        } else {
            lua_pushnumber(ls, 0);
        }
        return 1;
    }

    static int docinfo_exp(lua_State *ls)
    {
        DocInfo *di = getDocInfo(ls);
        if (di->rev_meta.size >= sizeof(revbuf_t)) {
            revbuf_t *rbt(reinterpret_cast<revbuf_t *>(di->rev_meta.buf));
            lua_pushnumber(ls, ntohl(rbt->fields.exp));
        } else {
            lua_pushnumber(ls, 0);
        }
        return 1;
    }

    static int docinfo_flags(lua_State *ls)
    {
        DocInfo *di = getDocInfo(ls);
        if (di->rev_meta.size >= sizeof(revbuf_t)) {
            revbuf_t *rbt(reinterpret_cast<revbuf_t *>(di->rev_meta.buf));
            lua_pushnumber(ls, ntohl(rbt->fields.flags));
        } else {
            lua_pushnumber(ls, 0);
        }
        return 1;
    }

    static int docinfo_gc(lua_State *ls)
    {
        DocInfo *di = getDocInfo(ls);
        couchstore_free_docinfo(di);
        return 1;
    }

    static const luaL_Reg docinfo_methods[] = {
        {"id", docinfo_id},
        {"rev", docinfo_rev_seq},
        {"db_seq", docinfo_db_seq},
        {"cas", docinfo_cas},
        {"exp", docinfo_exp},
        {"flags", docinfo_flags},
        {"deleted", docinfo_deleted},
        {"content_meta", docinfo_content_meta},
        {"size", docinfo_len},
        {"__len", docinfo_len},
        {"__gc", docinfo_gc},
        {NULL, NULL}
    };

}

static void initCouch(lua_State *ls)
{
    luaL_newmetatable(ls, "couch");

    lua_pushstring(ls, "__index");
    lua_pushvalue(ls, -2);  /* pushes the metatable */
    lua_settable(ls, -3);  /* metatable.__index = metatable */

    luaL_openlib(ls, NULL, couch_methods, 0);

    luaL_openlib(ls, "couch", couch_funcs, 0);
}

static void initDocInfo(lua_State *ls)
{
    luaL_newmetatable(ls, "docinfo");

    lua_pushstring(ls, "__index");
    lua_pushvalue(ls, -2);  /* pushes the metatable */
    lua_settable(ls, -3);  /* metatable.__index = metatable */

    luaL_openlib(ls, NULL, docinfo_methods, 0);
}

int main(int argc, char **argv)
{
    if (argc < 2) {
        std::cerr << "Give me a filename or give me death." << std::endl;
        exit(EX_USAGE);
    }

    if (getenv("LUA_PATH") == NULL) {
        std::string path = argv[1];
        static char lua_path[LUA_PATH_MAX_SIZE];
        size_t pos = path.find_last_of("/\\");
        if (pos != std::string::npos) {
            path.resize(pos);
            std::stringstream ss;
            ss << "LUA_PATH=" << path << "/?.lua;;";
            memcpy(lua_path, ss.str().c_str(), ss.str().length() + 1);
            putenv(lua_path);
        }
    }

    lua_State *ls = luaL_newstate();
    luaL_openlibs(ls);

    initCouch(ls);
    initDocInfo(ls);

    int rv(luaL_dofile(ls, argv[1]));
    if (rv != 0) {
        std::cerr << "Error running stuff:  " << lua_tostring(ls, -1) << std::endl;
        return rv;
    }

    int top = lua_gettop(ls);
    int rc = 1;
    if (top && lua_isnumber(ls, top)) {
        rc = static_cast<int>(lua_tonumber(ls, top));
    }
    lua_close(ls);
    return rc;
}<|MERGE_RESOLUTION|>--- conflicted
+++ resolved
@@ -138,15 +138,11 @@
     static int couch_close(lua_State *ls)
     {
         Db *db = getDb(ls);
-<<<<<<< HEAD
+        CHECK_NULL(db)
+
         couchstore_error_t err = couchstore_close_file(db);
         couchstore_free_db(db);
         if (err != COUCHSTORE_SUCCESS) {
-=======
-        CHECK_NULL(db)
-
-        if (couchstore_close_db(db) != COUCHSTORE_SUCCESS) {
->>>>>>> 9e90a388
             lua_pushstring(ls, "error closing database");
             lua_error(ls);
             return 1;
@@ -678,7 +674,9 @@
     static int couch_gc(lua_State *ls) {
         Db *db = getDb(ls);
         if(db != nullptr) {
-            couchstore_close_db(db);
+            // Not allowed to error during garbage collection.
+            couchstore_close_file(db);
+            couchstore_free_db(db);
             nullDb(ls);
         }
         return 1;
