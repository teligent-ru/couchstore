/* -*- Mode: C; tab-width: 4; c-basic-offset: 4; indent-tabs-mode: nil -*- */

/**
 * @copyright 2013 Couchbase, Inc.
 *
 * @author Filipe Manana  <filipe@couchbase.com>
 *
 * Licensed under the Apache License, Version 2.0 (the "License"); you may not
 * use this file except in compliance with the License. You may obtain a copy of
 * the License at
 *
 *  http://www.apache.org/licenses/LICENSE-2.0
 *
 * Unless required by applicable law or agreed to in writing, software
 * distributed under the License is distributed on an "AS IS" BASIS, WITHOUT
 * WARRANTIES OR CONDITIONS OF ANY KIND, either express or implied. See the
 * License for the specific language governing permissions and limitations under
 * the License.
 **/

<<<<<<< HEAD
#include "src/views/mapreduce/mapreduce.h"
#include <stdlib.h>
=======
#include "mapreduce_tests.h"

#include <platform/cb_malloc.h>
>>>>>>> 13d4a251
#include <string.h>

#if __STDC_VERSION__ >=199901L
#define ASSIGN(x) x =
#else
#define ASSIGN(x)
#endif

static const mapreduce_json_t key1 = {
    ASSIGN(.json) "[1,1]",
    ASSIGN(.length) sizeof("[1,1]") - 1
};
static const mapreduce_json_t value1 = {
    ASSIGN(.json) "11",
    ASSIGN(.length) sizeof("11") - 1
};

static const mapreduce_json_t key2 = {
    ASSIGN(.json) "[2,2]",
    ASSIGN(.length) sizeof("[2,2]") - 1
};
static const mapreduce_json_t value2 = {
    ASSIGN(.json) "22",
    ASSIGN(.length) sizeof("22") - 1
};

static const mapreduce_json_t key3 = {
    ASSIGN(.json) "[3,3]",
    ASSIGN(.length) sizeof("[3,3]") - 1
};
static const mapreduce_json_t value3 = {
    ASSIGN(.json) "33",
    ASSIGN(.length) sizeof("33") - 1
};

static const mapreduce_json_t key4 = {
    ASSIGN(.json) "[4,4]",
    ASSIGN(.length) sizeof("[4,4]") - 1
};
static const mapreduce_json_t value4 = {
    ASSIGN(.json) "44",
    ASSIGN(.length) sizeof("44") - 1
};

static mapreduce_json_list_t *all_keys(void);
static mapreduce_json_list_t *all_values(void);
static void free_json_list(mapreduce_json_list_t *list);

static void test_bad_syntax_functions(void)
{
    void *context = NULL;
    char *error_msg = NULL;
    mapreduce_error_t ret;
    const char *functions[] = {
        "function(key, values, rereduce) { return values.length; }",
        "function(key, values, rereduce) { return values.length * 2;"
    };

    ret = mapreduce_start_reduce_context(functions, 2, &context, &error_msg);
    cb_assert(ret == MAPREDUCE_SYNTAX_ERROR);
    cb_assert(error_msg != NULL);
    cb_assert(strlen(error_msg) > 0);
    cb_assert(context == NULL);

    mapreduce_free_error_msg(error_msg);
}

static void test_runtime_exception(void)
{
    void *context = NULL;
    char *error_msg = NULL;
    mapreduce_error_t ret;
    const char *functions[] = {
        "function(key, values, rereduce) { throw('foobar'); }"
    };
    mapreduce_json_list_t *result = NULL;
    mapreduce_json_list_t *keys;
    mapreduce_json_list_t *values;

    ret = mapreduce_start_reduce_context(functions, 1, &context, &error_msg);
    cb_assert(ret == MAPREDUCE_SUCCESS);
    cb_assert(error_msg == NULL);
    cb_assert(context != NULL);

    keys = all_keys();
    values = all_values();

    ret = mapreduce_reduce_all(context, keys, values, &result, &error_msg);
    cb_assert(ret == MAPREDUCE_RUNTIME_ERROR);
    cb_assert(result == NULL);
    cb_assert(error_msg != NULL);

    mapreduce_free_error_msg(error_msg);
    mapreduce_free_context(context);
    free_json_list(keys);
    free_json_list(values);
}

static void test_runtime_error(void)
{
    void *context = NULL;
    char *error_msg = NULL;
    mapreduce_error_t ret;
    const char *functions[] = {
        "function(key, values, rereduce) { return sum(values); }",
        "function(key, values, rereduce) { return values[0].foo.bar; }"
    };
    mapreduce_json_list_t *result = NULL;
    mapreduce_json_list_t *keys;
    mapreduce_json_list_t *values;
    mapreduce_json_t *reduction = NULL;

    ret = mapreduce_start_reduce_context(functions, 2, &context, &error_msg);
    cb_assert(ret == MAPREDUCE_SUCCESS);
    cb_assert(error_msg == NULL);
    cb_assert(context != NULL);

    keys = all_keys();
    values = all_values();

    /* reduce all */
    ret = mapreduce_reduce_all(context, keys, values, &result, &error_msg);
    cb_assert(ret == MAPREDUCE_RUNTIME_ERROR);
    cb_assert(result == NULL);
    cb_assert(error_msg != NULL);
    cb_assert(strcmp(
        "TypeError: Cannot read property 'bar' of undefined (line 1:55)",
        error_msg) == 0);

    mapreduce_free_error_msg(error_msg);
    error_msg = NULL;

    /* reduce single function (2nd) */

    ret = mapreduce_reduce(context, 2, keys, values, &reduction, &error_msg);
    cb_assert(ret == MAPREDUCE_RUNTIME_ERROR);
    cb_assert(reduction == NULL);
    cb_assert(error_msg != NULL);
    cb_assert(strcmp(
        "TypeError: Cannot read property 'bar' of undefined (line 1:55)",
        error_msg) == 0);

    mapreduce_free_error_msg(error_msg);

    /* reduce single function (1st), should succeed */

    ret = mapreduce_reduce(context, 1, keys, values, &reduction, &error_msg);
    cb_assert(ret == MAPREDUCE_SUCCESS);
    cb_assert(reduction != NULL);
    cb_assert(error_msg == NULL);
    cb_assert(reduction->length == (sizeof("110") - 1));
    cb_assert(strncmp(reduction->json, "110", sizeof("110") - 1) == 0);

    mapreduce_free_json(reduction);

    mapreduce_free_context(context);
    free_json_list(keys);
    free_json_list(values);
}

static void test_reduce_emits(void)
{
    void *context = NULL;
    char *error_msg = NULL;
    mapreduce_error_t ret;
    const char *functions[] = {
        "function(key, values, rereduce) { emit(key, values); return sum(values); }"
    };
    mapreduce_json_list_t *result = NULL;
    mapreduce_json_list_t *keys;
    mapreduce_json_list_t *values;

    ret = mapreduce_start_reduce_context(functions, 1, &context, &error_msg);
    cb_assert(ret == MAPREDUCE_SUCCESS);
    cb_assert(error_msg == NULL);
    cb_assert(context != NULL);

    keys = all_keys();
    values = all_values();

    ret = mapreduce_reduce_all(context, keys, values, &result, &error_msg);
    cb_assert(ret == MAPREDUCE_SUCCESS);
    cb_assert(error_msg == NULL);
    cb_assert(result != NULL);
    cb_assert(result->length == 1);
    cb_assert(result->values[0].length == (sizeof("110") - 1));
    cb_assert(strncmp("110", result->values[0].json, sizeof("110") - 1) == 0);

    mapreduce_free_json_list(result);
    mapreduce_free_context(context);
    free_json_list(keys);
    free_json_list(values);
}


static void test_reduce_and_rereduce_success(void)
{
    void *context = NULL;
    char *error_msg = NULL;
    mapreduce_error_t ret;
    const char *functions[] = {
        "function(key, values, rereduce) {"
        "  if (rereduce) {"
        "    return sum(values);"
        "  } else {"
        "    return values.length;"
        "  }"
        "}",
        "function(key, values, rereduce) {"
        "  if (rereduce) {"
        "    return values[values.length - 1];"
        "  } else {"
        "    return values[0];"
        "  }"
        "}"
    };
    mapreduce_json_list_t *result = NULL;
    mapreduce_json_list_t *keys = NULL;
    mapreduce_json_list_t *values = NULL;
    mapreduce_json_t *reduction = NULL;

    ret = mapreduce_start_reduce_context(functions, 2, &context, &error_msg);
    cb_assert(ret == MAPREDUCE_SUCCESS);
    cb_assert(error_msg == NULL);
    cb_assert(context != NULL);

    keys = all_keys();
    values = all_values();

    /* reduce all */
    ret = mapreduce_reduce_all(context, keys, values, &result, &error_msg);
    cb_assert(ret == MAPREDUCE_SUCCESS);
    cb_assert(error_msg == NULL);
    cb_assert(result != NULL);
    cb_assert(result->length == 2);
    cb_assert(result->values[0].length == (sizeof("4") - 1));
    cb_assert(strncmp(result->values[0].json, "4", (sizeof("4") - 1)) == 0);
    cb_assert(result->values[1].length == (sizeof("11") - 1));
    cb_assert(strncmp(result->values[1].json, "11", (sizeof("11") - 1)) == 0);

    mapreduce_free_json_list(result);

    /* reduce single function (1st) */

    ret = mapreduce_reduce(context, 1, keys, values, &reduction, &error_msg);
    cb_assert(ret == MAPREDUCE_SUCCESS);
    cb_assert(error_msg == NULL);
    cb_assert(reduction != NULL);
    cb_assert(reduction->length == (sizeof("4") - 1));
    cb_assert(strncmp(reduction->json, "4", sizeof("4") - 1) == 0);

    mapreduce_free_json(reduction);
    reduction = NULL;

    /* reduce single function (2nd), should succeed */

    ret = mapreduce_reduce(context, 2, keys, values, &reduction, &error_msg);
    cb_assert(ret == MAPREDUCE_SUCCESS);
    cb_assert(reduction != NULL);
    cb_assert(error_msg == NULL);
    cb_assert(reduction->length == (sizeof("11") - 1));
    cb_assert(strncmp(reduction->json, "11", sizeof("11") - 1) == 0);

    mapreduce_free_json(reduction);
    reduction = NULL;

    /* rereduce, 1st function */

    ret = mapreduce_rereduce(context, 1, values, &reduction, &error_msg);
    cb_assert(ret == MAPREDUCE_SUCCESS);
    cb_assert(error_msg == NULL);
    cb_assert(reduction != NULL);
    cb_assert(reduction->length == (sizeof("110") - 1));
    cb_assert(strncmp(reduction->json, "110", sizeof("110") - 1) == 0);

    mapreduce_free_json(reduction);
    reduction = NULL;

    /* rereduce, 2nd function */

    ret = mapreduce_rereduce(context, 2, values, &reduction, &error_msg);
    cb_assert(ret == MAPREDUCE_SUCCESS);
    cb_assert(error_msg == NULL);
    cb_assert(reduction != NULL);
    cb_assert(reduction->length == (sizeof("44") - 1));
    cb_assert(strncmp(reduction->json, "44", sizeof("44") - 1) == 0);

    mapreduce_free_json(reduction);

    mapreduce_free_context(context);
    free_json_list(keys);
    free_json_list(values);
}

static void test_timeout(void)
{
    void *context = NULL;
    char *error_msg = NULL;
    mapreduce_error_t ret;
    const char *functions[] = {
        "function(key, values, rereduce) {"
        "  if (rereduce) {"
        "    return sum(values);"
        "  } else {"
        "    while (true) { };"
        "    return values.length;"
        "  }"
        "}"
    };
    mapreduce_json_list_t *result = NULL;
    mapreduce_json_list_t *keys = NULL;
    mapreduce_json_list_t *values = NULL;
    mapreduce_json_t *reduction = NULL;

    ret = mapreduce_start_reduce_context(functions, 1, &context, &error_msg);
    cb_assert(ret == MAPREDUCE_SUCCESS);
    cb_assert(error_msg == NULL);
    cb_assert(context != NULL);

    keys = all_keys();
    values = all_values();

    /* reduce all */
    ret = mapreduce_reduce_all(context, keys, values, &result, &error_msg);
    cb_assert(ret == MAPREDUCE_TIMEOUT);
    cb_assert(result == NULL);
    cb_assert(error_msg != NULL);
    cb_assert(strcmp(error_msg, "timeout") == 0);

    mapreduce_free_error_msg(error_msg);
    error_msg = NULL;

    /* rereduce, 1st function */
    ret = mapreduce_rereduce(context, 1, values, &reduction, &error_msg);
    cb_assert(ret == MAPREDUCE_SUCCESS);
    cb_assert(error_msg == NULL);
    cb_assert(reduction != NULL);
    cb_assert(reduction->length == (sizeof("110") - 1));
    cb_assert(strncmp(reduction->json, "110", sizeof("110") - 1) == 0);

    mapreduce_free_json(reduction);
    mapreduce_free_context(context);
    free_json_list(keys);
    free_json_list(values);
}

static mapreduce_json_list_t *all_keys(void)
{
    mapreduce_json_list_t *ret = (mapreduce_json_list_t *) cb_malloc(sizeof(*ret));

    cb_assert(ret != NULL);
    ret->length = 4;
    ret->values = (mapreduce_json_t *) cb_malloc(sizeof(mapreduce_json_t) * ret->length);
    cb_assert(ret->values != NULL);
    ret->values[0] = key1;
    ret->values[1] = key2;
    ret->values[2] = key3;
    ret->values[3] = key4;

    return ret;
}

static mapreduce_json_list_t *all_values(void)
{
    mapreduce_json_list_t *ret = (mapreduce_json_list_t *) cb_malloc(sizeof(*ret));

    cb_assert(ret != NULL);
    ret->length = 4;
    ret->values = (mapreduce_json_t *) cb_malloc(sizeof(mapreduce_json_t) * ret->length);
    cb_assert(ret->values != NULL);
    ret->values[0] = value1;
    ret->values[1] = value2;
    ret->values[2] = value3;
    ret->values[3] = value4;

    return ret;
}

static void free_json_list(mapreduce_json_list_t *list)
{
    cb_free(list->values);
    cb_free(list);
}

int main(void)
{
    fprintf(stderr, "Running reduce tests\n");
    mapreduce_init();

    mapreduce_set_timeout(1);
    test_timeout();

    test_bad_syntax_functions();
    test_runtime_exception();
    test_runtime_error();
    test_reduce_emits();
    test_reduce_and_rereduce_success();

    test_timeout();
    mapreduce_deinit();
    return 0;
}<|MERGE_RESOLUTION|>--- conflicted
+++ resolved
@@ -18,14 +18,9 @@
  * the License.
  **/
 
-<<<<<<< HEAD
 #include "src/views/mapreduce/mapreduce.h"
+#include <platform/cb_malloc.h>
 #include <stdlib.h>
-=======
-#include "mapreduce_tests.h"
-
-#include <platform/cb_malloc.h>
->>>>>>> 13d4a251
 #include <string.h>
 
 #if __STDC_VERSION__ >=199901L
