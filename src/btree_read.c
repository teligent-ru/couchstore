/* -*- Mode: C; tab-width: 4; c-basic-offset: 4; indent-tabs-mode: nil -*- */
#include "config.h"
#include <stdlib.h>
#include "couch_btree.h"
#include "util.h"
#include "node_types.h"

static couchstore_error_t btree_lookup_inner(couchfile_lookup_request *rq,
                                             uint64_t diskpos,
                                             int current,
                                             int end)
{
    int bufpos = 1, nodebuflen = 0;

    if (current == end) {
        return 0;
    }
    couchstore_error_t errcode = COUCHSTORE_SUCCESS;

    char *nodebuf = NULL;

    nodebuflen = pread_compressed(rq->file, diskpos, &nodebuf);
    error_unless(nodebuflen >= 0, nodebuflen);  // if negative, it's an error code

    if (nodebuf[0] == 0) { //KP Node
        while (bufpos < nodebuflen && current < end) {
            sized_buf cmp_key, val_buf;
            bufpos += read_kv(nodebuf + bufpos, &cmp_key, &val_buf);

            if (rq->cmp.compare(&cmp_key, rq->keys[current]) >= 0) {
                if (rq->fold) {
                    rq->in_fold = 1;
                }

                uint64_t pointer = 0;
                int last_item = current;
                //Descend into the pointed to node.
                //with all keys < item key.
                do {
                    last_item++;
                } while (last_item < end && rq->cmp.compare(&cmp_key, rq->keys[last_item]) >= 0);

                const raw_node_pointer *raw = (const raw_node_pointer*)val_buf.buf;
<<<<<<< HEAD
                if(rq->node_callback) {
                    uint64_t subtreeSize = decode_raw48(raw->subtreesize);
                    sized_buf reduce_value =
                    {val_buf.buf + sizeof(raw_node_pointer), decode_raw16(raw->reduce_value_size)};
                    error_pass(rq->node_callback(rq, subtreeSize, &reduce_value));
                }

=======
>>>>>>> 8db9bae7
                pointer = decode_raw48(raw->pointer);
                error_pass(btree_lookup_inner(rq, pointer, current, last_item));
                if (!rq->in_fold) {
                    current = last_item;
                }
                if(rq->node_callback) {
                    error_pass(rq->node_callback(rq, 0, NULL));
                }
            }
        }
    } else if (nodebuf[0] == 1) { //KV Node
        while (bufpos < nodebuflen && current < end) {
            sized_buf cmp_key, val_buf;
            bufpos += read_kv(nodebuf + bufpos, &cmp_key, &val_buf);
            int cmp_val = rq->cmp.compare(&cmp_key, rq->keys[current]);
            if (cmp_val >= 0 && rq->fold && !rq->in_fold) {
                rq->in_fold = 1;
            } else if (rq->in_fold && (current + 1) < end &&
                       (rq->cmp.compare(&cmp_key, rq->keys[current + 1])) > 0) {
                //We've hit a key past the end of our range.
                rq->in_fold = 0;
                rq->fold = 0;
                current = end;
            }

            if (cmp_val == 0 || (cmp_val > 0 && rq->in_fold)) {
                //Found
                error_pass(rq->fetch_callback(rq, &cmp_key, &val_buf));
                if (!rq->in_fold) {
                    current++;
                }
            }
        }
    }

    //Any remaining items are not found.
    while (current < end && !rq->fold) {
        error_pass(rq->fetch_callback(rq, rq->keys[current], NULL));
        current++;
    }

cleanup:
    free(nodebuf);

    return errcode;
}

couchstore_error_t btree_lookup(couchfile_lookup_request *rq,
                                uint64_t root_pointer)
{
    rq->in_fold = 0;
    return btree_lookup_inner(rq, root_pointer, 0, rq->num_keys);
}
<|MERGE_RESOLUTION|>--- conflicted
+++ resolved
@@ -41,7 +41,6 @@
                 } while (last_item < end && rq->cmp.compare(&cmp_key, rq->keys[last_item]) >= 0);
 
                 const raw_node_pointer *raw = (const raw_node_pointer*)val_buf.buf;
-<<<<<<< HEAD
                 if(rq->node_callback) {
                     uint64_t subtreeSize = decode_raw48(raw->subtreesize);
                     sized_buf reduce_value =
@@ -49,8 +48,6 @@
                     error_pass(rq->node_callback(rq, subtreeSize, &reduce_value));
                 }
 
-=======
->>>>>>> 8db9bae7
                 pointer = decode_raw48(raw->pointer);
                 error_pass(btree_lookup_inner(rq, pointer, current, last_item));
                 if (!rq->in_fold) {
