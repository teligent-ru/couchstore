/* -*- Mode: C; tab-width: 4; c-basic-offset: 4; indent-tabs-mode: nil -*- */

/**
 * @copyright 2013 Couchbase, Inc.
 *
 * @author Filipe Manana  <filipe@couchbase.com>
 *
 * Licensed under the Apache License, Version 2.0 (the "License"); you may not
 * use this file except in compliance with the License. You may obtain a copy of
 * the License at
 *
 *  http://www.apache.org/licenses/LICENSE-2.0
 *
 * Unless required by applicable law or agreed to in writing, software
 * distributed under the License is distributed on an "AS IS" BASIS, WITHOUT
 * WARRANTIES OR CONDITIONS OF ANY KIND, either express or implied. See the
 * License for the specific language governing permissions and limitations under
 * the License.
 **/

#include "config.h"

#include <platform/cb_malloc.h>
#include <stdio.h>
#include <stdlib.h>
#include <string.h>
#include "macros.h"
#include "../src/file_sorter.h"

#define UNSORTED_FILE_PATH "unsorted_file.data"
#define SORT_TMP_DIR       "."

static const int data[] = {
    661, 900, 596, 881, 118, 494, 638, 814, 206, 1217, 160, 504, 259,
    1038, 125, 849, 168, 216, 1002, 438, 726, 1156, 1162, 1210, 933, 320,
    273, 1176, 516, 810, 957, 134, 348, 1173, 415, 266, 920, 392, 213, 958,
    135, 892, 171, 293, 829, 447, 524, 520, 426, 866, 384, 562, 620, 1112,
    220, 860, 446, 819, 1066, 508, 375, 232, 947, 846, 127, 165, 759, 1196,
    937, 421, 1005, 963, 629, 1058, 35, 917, 636, 543, 938, 1021, 611, 582, 397,
    329, 648, 84, 1200, 1143, 1076, 1192, 27, 274, 1123, 1006, 46, 836, 868,
    1150, 718, 1061, 1171, 349, 450, 493, 1157, 970, 111, 668, 178, 359, 692, 663,
    1064, 100, 678, 1023, 150, 783, 1015, 62, 1124, 506, 1168, 393, 1083, 894, 591,
    529, 11, 51, 422, 475, 200, 1195, 519, 408, 16, 761, 950, 869, 746, 922, 271,
    439, 433, 784, 141, 762, 749, 99, 1054, 872, 1087, 583, 828, 1216, 117, 850,
    419, 991, 891, 627, 835, 381, 391, 297, 202, 73, 224, 1099, 223, 921, 733,
    771, 197, 436, 1152, 727, 870, 357, 1114, 343, 7, 729, 145, 308, 941, 1053,
    1161, 276, 724, 1069, 853, 734, 131, 987, 1081, 559, 1118, 91, 477, 976, 396,
    1180, 366, 874, 251, 635, 852, 622, 988, 693, 1075, 1085, 208, 1137, 1154, 264,
    647, 341, 962, 474, 56, 1197, 839, 1004, 268, 371, 270, 766, 364, 52, 705, 90,
    428, 1129, 1108, 672, 24, 862, 1011, 96, 600, 986, 1145, 1194, 34, 104, 137, 69,
    247, 218, 20, 187, 885, 63, 186, 755, 687, 575, 775, 282, 602, 299, 943, 53, 183,
    978, 471, 122, 389, 40, 61, 1204, 592, 227, 345, 334, 617, 742, 676, 1191, 683,
    1078, 700, 1159, 103, 431, 1105, 538, 456, 210, 21, 568, 350, 544, 710, 579,
    1453, 1378, 1348, 1319, 1425, 1261, 1333, 1419, 1482, 1499, 1360, 1267, 1451,
    1417, 1265, 1416, 1427, 1329, 1332, 1287, 1359, 1223, 1262, 1492, 1324, 1278,
    1318, 1235, 1286, 1420, 1219, 1367, 1382, 1328, 1229, 1237, 1396, 1409, 1236,
    1298, 1302, 1459, 1271, 1430, 1246, 1282, 1350, 1299, 1325, 1345, 1322, 1323,
    1234, 1245, 1424, 1291, 1486, 1500, 1357, 1394, 1468, 1444, 1493, 1330, 1273,
    1268, 1300, 1498, 1490, 1257, 1343, 1320, 1458, 1294, 1386, 1308, 1230, 1281,
    1392, 1341, 1411, 1388, 1475, 1445, 1311, 1403, 1344, 1252, 1362, 1377, 1436,
    1407, 1327, 1225, 1276, 1440, 1354, 1480, 1387, 1421, 1331, 1321, 1503, 1402,
    1240, 1375, 1438, 1347, 1342, 1264, 1288, 1488, 1275, 1243, 1380, 1460, 1248,
    1254, 1244, 1272, 1304, 1352, 1452, 1485, 1233, 1253, 1435, 1469, 1307, 1431,
    1358, 1462, 1434, 1501, 1389, 1372, 1391, 1479, 1401, 1270, 1338, 1363, 1306,
    1364, 1249, 1303, 1406, 1450, 1353, 1222, 1274, 1484, 1346, 1335, 1231, 1494,
    1412, 1463, 1337, 1376, 1428, 1466, 1433, 1310, 1368, 1383, 1400, 1293, 1242,
    1371, 1393, 1260, 1442, 1220, 1283, 1258, 1477, 1361, 1351, 1285, 1495, 1226,
    1410, 1397, 1256, 1414, 1472, 1284, 1218, 1399, 1314, 1297, 1385, 1465, 1390,
    1443, 1461, 1301, 1464, 1384, 1449, 1266, 1446, 1478, 1405, 1356, 1250, 1373,
    1309, 1255, 1340, 1423, 1413, 1224, 1315, 1447, 1365, 1415, 1355, 1239, 1317,
    1374, 1277, 1238, 1221, 1296, 1251, 1336, 1269, 1489, 1491, 1370, 1437, 1441,
    1481, 1305, 1316, 1496, 1502, 1290, 1334, 1295, 1471, 1448, 1422, 1247, 1487,
    1455, 1483, 1408, 1395, 1418, 1432, 1404, 1326, 1457, 1470, 1456, 1313, 1349,
    1312, 1228, 1369, 1292, 1263, 1454, 1280, 1381, 1474, 1289, 1476, 1426, 1279,
    1429, 1473, 1467, 1366, 1398, 1227, 1339, 1232, 1379, 1259, 1439, 1241, 1497,
    157, 930, 702, 207, 1084, 625, 1100, 542, 879, 573, 425, 188, 1012, 55, 344, 77,
    1107, 1207, 1103, 281, 123, 863, 847, 32, 1205, 806, 159, 757, 6, 307, 1027,
    1032, 237, 162, 598, 241, 563, 521, 72, 97, 1203, 116, 696, 317, 453, 129, 969,
    33, 777, 594, 115, 442, 953, 511, 682, 476, 369, 310, 468, 164, 373, 763, 1160,
    555, 1174, 915, 532, 1048, 198, 1208, 557, 240, 1151, 858, 361, 1198, 283, 518,
    64, 840, 245, 721, 876, 1136, 951, 1018, 788, 296, 838, 946, 925, 634, 539, 1127,
    175, 483, 253, 1056, 86, 626, 540, 756, 142, 708, 689, 646, 764, 1122, 203, 679,
    398, 211, 13, 531, 18, 1022, 66, 842, 1202, 400, 437, 1102, 816, 657, 944, 1116,
    509, 336, 410, 76, 798, 912, 904, 278, 688, 1172, 1045, 979, 136, 934, 14, 968,
    716, 738, 380, 588, 554, 399, 1178, 205, 902, 230, 707, 737, 472, 671, 808, 57,
    382, 286, 666, 1164, 765, 871, 1098, 98, 536, 10, 413, 105, 1169, 313, 458, 821,
    658, 650, 301, 440, 25, 1063, 1167, 1155, 525, 38, 945, 550, 774, 479, 1133, 723,
    898, 703, 1109, 901, 172, 260, 972, 394, 1209, 653, 769, 505, 748, 1187, 1072,
    1179, 457, 499, 1033, 466, 156, 1186, 526, 507, 189, 337, 940, 1094, 1029, 287,
    138, 124, 785, 985, 865, 631, 610, 395, 667, 939, 980, 590, 1090, 368, 1214, 153,
    409, 214, 1057, 95, 256, 451, 388, 948, 151, 1211, 121, 387, 642, 1020, 551, 414,
    864, 1034, 811, 363, 226, 851, 444, 130, 492, 290, 435, 1039, 78, 1074, 107, 577,
    452, 548, 386, 490, 616, 952, 1016, 318, 607, 50, 1170, 621, 706, 942, 751, 736,
    155, 416, 424, 929, 877, 528, 574, 834, 252, 491, 699, 1013, 262, 17, 429, 719,
    656, 79, 385, 832, 463, 924, 744, 1138, 996, 637, 911, 29, 147, 833, 1135, 725,
    109, 1183, 179, 166, 728, 12, 47, 31, 1095, 402, 931, 897, 906, 9, 1163, 530,
    244, 780, 500, 23, 903, 830, 354, 427, 83, 586, 60, 106, 778, 487, 352, 303,
    1128, 502, 54, 246, 730, 571, 430, 709, 975, 1003, 152, 1043, 465, 560, 215,
    861, 608, 434, 263, 81, 1082, 1071, 460, 895, 731, 643, 695, 423, 70, 997, 316,
    527, 1017, 623, 248, 441, 404, 522, 101, 831, 907, 919, 180, 691, 181, 279, 817,
    845, 965, 379, 722, 319, 793, 1014, 813, 886, 45, 752, 681, 698, 995, 1199, 584,
    677, 743, 561, 803, 28, 1126, 71, 974, 143, 1091, 908, 298, 374, 792, 217, 645,
    192, 501, 541, 510, 1077, 802, 254, 685, 82, 110, 630, 534, 768, 1026, 790, 291,
    228, 503, 280, 173, 229, 328, 325, 690, 674, 149, 1131, 1041, 741, 85, 1111, 243,
    1079, 873, 406, 139, 1080, 119, 401, 332, 67, 546, 411, 893, 652, 604, 300, 15, 512,
    789, 641, 1134, 801, 1009, 796, 1132, 1067, 1215, 570, 261, 1184, 747, 704, 250,
    1110, 890, 959, 701, 1030, 201, 883, 1093, 1042, 694, 495, 1181, 285, 322, 443,
    480, 306, 498, 132, 781, 578, 960, 30, 887, 321, 859, 174, 432, 1141, 351, 8, 1140,
    1130, 330, 448, 65, 484, 1146, 1125, 613, 1153, 489, 185, 720, 128, 662, 5, 370,
    1088, 339, 715, 896, 454, 49, 234, 609, 212, 1001, 889, 204, 177, 779, 552, 684,
    984, 880, 473, 935, 405, 258, 566, 1051, 1189, 338, 74, 462, 1182, 1044, 191, 993,
    169, 805, 664, 1206, 1046, 221, 639, 44, 927, 88, 1055, 323, 140, 309, 576, 1148,
    717, 114, 928, 225, 327, 824, 867, 606, 910, 844, 739, 2, 1201, 19, 269, 497, 797,
    488, 265, 644, 469, 856, 587, 331, 87, 649, 68, 916, 360, 572, 1101, 376, 711,
    1089, 955, 449, 564, 1139, 112, 353, 686, 818, 1190, 712, 556, 651, 595, 1193, 144,
    913, 1025, 787, 158, 553, 558, 966, 346, 961, 1068, 753, 37, 983, 113, 120, 461,
    899, 1060, 760, 567, 284, 994, 378, 231, 990, 1147, 514, 655, 800, 1121, 1028, 39,
    619, 517, 654, 815, 754, 882, 614, 825, 1113, 827, 355, 342, 549, 1000, 884, 513,
    673, 714, 956, 812, 182, 347, 1008, 804, 981, 1117, 1, 304, 547, 75, 184, 1024,
    971, 496, 1073, 597, 170, 255, 272, 1188, 275, 1175, 914, 823, 445, 26, 1185,
    219, 794, 242, 954, 92, 697, 633, 855, 470, 1104, 982, 640, 1144, 786, 1050, 407,
    89, 417, 22, 59, 848, 277, 267, 669, 909, 412, 773, 888, 235, 176, 973, 964, 675,
    843, 601, 791, 199, 545, 593, 133, 324, 589, 660, 315, 193, 467, 326, 875, 999,
    167, 1019, 878, 1115, 478, 209, 1106, 126, 239, 148, 770, 822, 998, 485, 305, 580,
    1007, 1047, 809, 841, 1177, 195, 826, 420, 356, 732, 455, 992, 758, 1086, 1120,
    367, 390, 335, 776, 362, 585, 857, 340, 767, 1092, 624, 713, 333, 745, 1065, 196,
    383, 1142, 807, 154, 236, 294, 257, 1035, 58, 222, 967, 233, 249, 535, 820, 599,
    481, 612, 618, 1031, 782, 1166, 302, 837, 565, 605, 905, 94, 1037, 48, 108, 680,
    1049, 670, 936, 932, 1062, 36, 615, 750, 1165, 795, 194, 358, 3, 163, 80, 288,
    740, 1119, 311, 1040, 464, 1036, 581, 735, 372, 923, 482, 537, 628, 289, 977,
    1096, 295, 1097, 418, 93, 926, 569, 949, 312, 772, 292, 41, 1149, 1070, 799, 4,
    1212, 365, 918, 190, 632, 102, 459, 533, 1010, 989, 523, 1213, 1059, 377, 403,
    515, 314, 1052, 665, 1158, 238, 43, 161, 486, 854, 659, 42, 603, 146
};

static int sorted_data[sizeof(data) / sizeof(data[0])];


static int read_record(FILE *f, void **buffer, void *ctx)
{
    int *rec = (int *) cb_malloc(sizeof(int));
    (void) ctx;

    if (rec == NULL) {
        return FILE_MERGER_ERROR_ALLOC;
    }

    if (fread(rec, sizeof(int), 1, f) != 1) {
        cb_free(rec);
        if (feof(f)) {
            return 0;
        } else {
            return FILE_MERGER_ERROR_FILE_READ;
        }
    }

    *buffer = rec;

    return sizeof(int);
}

static file_merger_error_t write_record(FILE *f, void *buffer, void *ctx)
{
    (void) ctx;

    if (fwrite(buffer, sizeof(int), 1, f) != 1) {
        return FILE_MERGER_ERROR_FILE_WRITE;
    }

    return FILE_MERGER_SUCCESS;
}

static int compare_records(const void *rec1, const void *rec2, void *ctx)
{
    (void) ctx;

    return *((const int *) rec1) - *((const int *) rec2);
}

static void free_record(void *rec, void *ctx)
{
   (void) ctx;

   cb_free(rec);
}

static int check_file_sorted(const char *file_path)
{
    FILE *f;
    void *record = NULL;
    int record_size;
    unsigned nrecords = (unsigned) (sizeof(data) / sizeof(int));
    unsigned i;

    f = fopen(file_path, "rb");
    cb_assert(f != NULL);

    for (i = 0; i < nrecords; ++i) {
        record_size = read_record(f, &record, NULL);
        cb_assert(record_size == sizeof(int));
        if (*((int *) record) != sorted_data[i]) {
            fclose(f);
            free_record(record, NULL);
            return 0;
        }
        free_record(record, NULL);
    }

    /* Check file has no extra (duplicated or garbage) records. */
    cb_assert(read_record(f, &record, NULL) == 0);

    fclose(f);

    return 1;
}


static void create_file()
{
    unsigned i;
    FILE *f;

    remove(UNSORTED_FILE_PATH);
    f = fopen(UNSORTED_FILE_PATH, "ab");
    cb_assert(f != NULL);

    for (i = 0; i < (sizeof(data) / sizeof(int)); ++i) {
        cb_assert(fwrite(&data[i], sizeof(int), 1, f) == 1);
    }

    fclose(f);
}

static file_merger_error_t check_sorted_callback(void *buf, void *ctx)
{
    int *rec = (int *) buf, *i = (int *) ctx;
    cb_assert(sorted_data[*i] == *rec);
    (*i)++;

    return FILE_MERGER_SUCCESS;
}

static void test_file_sort(unsigned buffer_size,
                           unsigned temp_files,
                           file_merger_feed_record_t callback,
                           int skip_writeback)
{
    file_sorter_error_t ret;
    int i = 0;
    create_file();

    ret = sort_file(UNSORTED_FILE_PATH,
                    SORT_TMP_DIR,
                    temp_files,
                    buffer_size,
                    read_record,
                    write_record,
                    callback,
                    compare_records,
                    free_record,
                    skip_writeback,
                    &i);

    cb_assert(ret == FILE_SORTER_SUCCESS);

    if (!skip_writeback) {
        cb_assert(check_file_sorted(UNSORTED_FILE_PATH));
    } else {
        cb_assert(check_file_sorted(UNSORTED_FILE_PATH) == 0);
    }

    remove(UNSORTED_FILE_PATH);
}


static int int_cmp(const void *a, const void *b)
{
    return *((const int *) a) - *((const int *) b);
}


int main(void)
{
    const unsigned temp_files[] = {
        2, 3, 4, 5, 6, 7, 8, 9, 10
    };
    const unsigned buffer_sizes[] = {
        sizeof(int) * 2,
        sizeof(int) * 3,
        (sizeof(int) - 1) * 7,
        sizeof(int) * 10,
        (sizeof(int) - 1) * 19,
        sizeof(int) * 33,
        (sizeof(int) - 1) * 99,
        sizeof(int) * 1000000
    };

    unsigned i, j;
    unsigned long nrecords = (unsigned long) (sizeof(data) / sizeof(int));

    fprintf(stderr, "Running file sorter tests...\n");

<<<<<<< HEAD
=======
    sorted_data = (int *) cb_malloc(sizeof(data));
    cb_assert(sorted_data != NULL);
>>>>>>> 13d4a251
    memcpy(sorted_data, data, sizeof(data));
    qsort(sorted_data, nrecords, sizeof(int), int_cmp);

    for (i = 0; i < (sizeof(buffer_sizes) / sizeof(unsigned)); ++i) {
        for (j = 0; j < (sizeof(temp_files) / sizeof(unsigned)); ++j) {
            fprintf(stderr,
            "Testing file sort (%lu records) with buffer size of %u bytes"
            " and %u temporary files\n",
            nrecords, buffer_sizes[i], temp_files[j]);
            test_file_sort(buffer_sizes[i], temp_files[j], NULL, 0);
        }
    }

    fprintf(stderr,
            "Testing file sort callback (%lu records) with buffer size of %lu bytes"
            " and %u temporary files\n",
            nrecords, sizeof(int) * 501, 3);
    test_file_sort(sizeof(int) * 501, 3, check_sorted_callback, 0);

    fprintf(stderr,
            "Testing file sort callback (%lu records) with buffer size of %lu bytes"
            " and %u temporary files\n",
            nrecords, sizeof(int) * 50, 10);
    test_file_sort(sizeof(int) * 50, 10, check_sorted_callback, 0);


    fprintf(stderr,
            "Testing file sort callback with skip writeback (%lu records)"
            "with buffer size of %lu bytes and %u temporary files\n",
            nrecords, sizeof(int) * 501, 3);
    test_file_sort(sizeof(int) * 501, 3, check_sorted_callback, 1);

    fprintf(stderr,
            "Testing file sort callback with skip writeback (%lu records)"
            "with buffer size of %lu bytes and %u temporary files\n",
            nrecords, sizeof(int) * 50, 10);
    test_file_sort(sizeof(int) * 50, 10, check_sorted_callback, 1);

    fprintf(stderr, "File sorter tests passed\n\n");
    return 0;
}<|MERGE_RESOLUTION|>--- conflicted
+++ resolved
@@ -300,11 +300,6 @@
 
     fprintf(stderr, "Running file sorter tests...\n");
 
-<<<<<<< HEAD
-=======
-    sorted_data = (int *) cb_malloc(sizeof(data));
-    cb_assert(sorted_data != NULL);
->>>>>>> 13d4a251
     memcpy(sorted_data, data, sizeof(data));
     qsort(sorted_data, nrecords, sizeof(int), int_cmp);
 
