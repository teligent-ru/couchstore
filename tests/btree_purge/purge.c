--- conflicted
+++ resolved
@@ -630,16 +630,10 @@
     fprintf(stderr, "Btree is empty after guided purge\n");
 
 cleanup:
-<<<<<<< HEAD
-    free(root);
-    free(newroot);
+    cb_free(root);
+    cb_free(newroot);
     couchstore_close_file(db);
     couchstore_free_db(db);
-=======
-    cb_free(root);
-    cb_free(newroot);
-    couchstore_close_db(db);
->>>>>>> 13d4a251
     cb_assert(errcode == 0);
 }
 
@@ -680,16 +674,10 @@
     fprintf(stderr, "Btree has no odd values after guided purge\n");
 
 cleanup:
-<<<<<<< HEAD
-    free(root);
-    free(newroot);
+    cb_free(root);
+    cb_free(newroot);
     couchstore_close_file(db);
     couchstore_free_db(db);
-=======
-    cb_free(root);
-    cb_free(newroot);
-    couchstore_close_db(db);
->>>>>>> 13d4a251
     cb_assert(errcode == 0);
 }
 
@@ -733,16 +721,10 @@
     fprintf(stderr, "Btree has only values within the range {0, 31} and keys are sorted\n");
 
 cleanup:
-<<<<<<< HEAD
-    free(root);
-    free(newroot);
+    cb_free(root);
+    cb_free(newroot);
     couchstore_close_file(db);
     couchstore_free_db(db);
-=======
-    cb_free(root);
-    cb_free(newroot);
-    couchstore_close_db(db);
->>>>>>> 13d4a251
     cb_assert(errcode == 0);
 }
 
@@ -783,16 +765,10 @@
     fprintf(stderr, "Btree does not contain first 4 odd values after guided purge\n");
 
 cleanup:
-<<<<<<< HEAD
-    free(root);
-    free(newroot);
+    cb_free(root);
+    cb_free(newroot);
     couchstore_close_file(db);
     couchstore_free_db(db);
-=======
-    cb_free(root);
-    cb_free(newroot);
-    couchstore_close_db(db);
->>>>>>> 13d4a251
     cb_assert(errcode == 0);
 }
 
@@ -868,22 +844,13 @@
     fprintf(stderr, "Keys 4,10,200000 are not in tree after guided purge\n");
 
 cleanup:
-<<<<<<< HEAD
-    free(root);
-    free(newroot);
-    free(keys);
-    free(acts);
-    free(arr);
-    couchstore_close_file(db);
-    couchstore_free_db(db);
-=======
     cb_free(root);
     cb_free(newroot);
     cb_free(keys);
     cb_free(acts);
     cb_free(arr);
-    couchstore_close_db(db);
->>>>>>> 13d4a251
+    couchstore_close_file(db);
+    couchstore_free_db(db);
     cb_assert(errcode == 0);
 }
 
@@ -921,15 +888,9 @@
     fprintf(stderr, "Btree is empty after guided purge\n");
 
 cleanup:
-<<<<<<< HEAD
-    free(root);
-    free(newroot);
+    cb_free(root);
+    cb_free(newroot);
     couchstore_close_file(db);
     couchstore_free_db(db);
-=======
-    cb_free(root);
-    cb_free(newroot);
-    couchstore_close_db(db);
->>>>>>> 13d4a251
     cb_assert(errcode == 0);
 }